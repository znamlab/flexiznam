--- conflicted
+++ resolved
@@ -2,11 +2,7 @@
 
 setup(
     name="flexiznam",
-<<<<<<< HEAD
-    version="v0.4.0",
-=======
-    version="v0.3.6",
->>>>>>> 5816762e
+    version="v0.4",
     url="https://github.com/znamlab/flexznam",
     license="MIT",
     author="Antonin Blot",
