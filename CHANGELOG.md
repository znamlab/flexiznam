# Change log

## v0.3.5

### Main changes
- More generic `clean_recursively` replaces the `clean_dictionary_recursively`. It 
  handle more complex nesting and replaces non finite float by their string repr.
- `flz.get_datasets` can return `Dataset` objects instead of path strings if 
  `return_paths=False`
- New `OnixData` class to handle Onix data
<<<<<<< HEAD
- Add a GUI module.
=======
- `get_flexilims_session` can now re-use token from a previous session
>>>>>>> 70931af4

### Minor
- `CameraDataset` metadata can also be `.yml`, not only `.txt`.
- `Dataset.format(mode='yaml')` ensure yaml compatibility. (path to str, tuple to list, 
  etc...)
- `add_experimental_session` can be done with `parent_id` (or `parent_name`).

### Bugfixes
- Fix [#68](https://github.com/znamlab/flexiznam/issues/68). Dataset.format returns 
  always the path in posix format.
- Fix [#88](https://github.com/znamlab/flexiznam/issues/88). Now make attributes JSON
  compatible before uploading to flexilims. This will replace special characters in
  attribute names by `_` in the database.

## v0.3.4

### Main changes

- Use `pymcms` to get mouse data from MCMS
- Make `_lookup_project` non private. It is now `flz.utils.lookup_project`

### Bugfixes

- `clean_dictionary_recursively` replaces ndarray by list, which are JSON-compatible

### Minor

- `flz.lookup_project` uses `PARAMETERS` as default project source.

## v0.3.3

### Main changes
- New entry point: `add_genealogy` to add the genealogy field to existing entries.
- add `enforce_dataset_types` option to `config.yml`. This let the user decide if the
  dataset type must be defined in the config file or can be freely changed.
- `Dataset.from_flexilims` accepts `id` or `name`.

### Bugfixes
- `add_genealogy` now works with scanimage datasets
- `HarpData` does not match csv if the file name is only `harpmessage.bin`. 
  See issue #93
- Adapt `add_mouse` to new MCMS page layout
- `config --update` adds fields that are new in the default config to the current config

### Minor
- add `compare_dictionaries_recursively` in `utils`
- switch to `black` formatter
- `Dataset` can now be imported from `flexiznam`

## v0.3.2

### Main changes
- Add CLI function: `check_flexilims_issues` to check for ill-named entity and invalid 
  paths
- `update_config` now adds all project_ids to the default config (requires to have 
  flexilims access)

### Breaking changes:
- `add_dataset` requires the genealogy argument
- `from_folder` uses a `folder_genealogy` argument instead of the previous `mouse`, 
  `session` and ` recording` arguments
- `Dataset` creation requires `genealogy` instead of `name`
- `Dataset` has now a `Dataset.full_name` and `Dataset.short_name` property instead 
  of a `Dataset.name` 

### Main changes
- `from_origin` has a new `base_name` property to allow multiple datasets of the same 
  `dataset_type` below the same origin.

### Minor
- `add_mouse` can be given a dictionary of info instead of reading them from MCMS (to 
  allow for manual download)
- `add_experimental_session` uses parent path as base path. It means that parent must 
  have a path
- `CameraData.from_folder` has an option to detect partial datasets (i.e. without 
  timestamps or metadata)
- Reduce default verbosity of some functions
- `get_flexilims_sessions` can get a session without setting the project_id

## v0.3.0

### Breaking changes:
- All `flm_session` are now `flexilims_session` (harmonise with main functions)

### Main changes
- Compatible with flexilims v0.2. `None` and `''` can both be uploaded.
- Dataset.is_raw can be autodetermined from path. If this fails, it **must** be 
  manually set.
- New function and CLI entry: `create_yaml` to create the skeleton of a yaml before 
  parsing.
- Extensions for microscopy datasets are now defined in the config file.
- ScanImage datasets have a `stack_type` attribute, default to `calcium`.
- Authorise `overwrite` when adding samples, sessions, recordings, or datasets.
- Add  `flz.utils.check_flexilims_path` to verify that defined paths actually exist.
- Add `flz.utils.check_flexilims_names` to verify that entity names start with their 
  parent's name.
- Add `flz.utils.add_genealogy` to add a `genealogy` field to flexilims entries. This 
  field contains the list of parents ([mouse, session, recording] for instance) up to 
  the short name of the current entity
- Add `flz.utilis.add_missing_paths` to update flexilims to add `path` attribute to 
  non-dataset entities that have a genealogy defined. The path is set to `project / 
  Path(*genealogy)` if this folder exists in the processed or raw root directory.

### Bugfixes:
  - ScanImage datasets tif files were uploaded as `file_list` instead of `tif_files`
  - ScanImage dataset are recognised as such and not as MicroscopyData


### Misc and minor:
  - `get_entity` and `get_id` can work without specifying `datatype`
  - `get_children` works without specifying datatype
  - Tests are now using real data and require CAMP being mounted and configured.
  - Dataset project is set when setting `Dataset.flexilims_session`


## v0.2.2

- Names of files associated with `CameraData`, `HarpData` and `ScanimageData` datasets are now stored as extra attributes on Flexilims and not passed as separate arguments to the class constructors.
- `ScanimageData` are now detected by checking if TIFFs have metadata consistent with being created by Scanimage. Filenames of `ScanimageData` TIFFs have to follow the SI naming convention (`<acqname>_<acqnumber>_<filenumber>.tif` or `<acqname>_<acqnumber>.tif`, e.g. `zstack_00001_00001.tif`). Files from the same acquisition are grouped in the same dataset and their filenames are stored in the database. The benefit of this is that multiple acquisitions, each with multiple files, can now be stored in the same directory. This could create backward compatibility issues if you are using the `ScanimageData` class to access existing database entries. However, there should be no issues if you are only using it to add new data with `parse_yaml`.<|MERGE_RESOLUTION|>--- conflicted
+++ resolved
@@ -8,11 +8,8 @@
 - `flz.get_datasets` can return `Dataset` objects instead of path strings if 
   `return_paths=False`
 - New `OnixData` class to handle Onix data
-<<<<<<< HEAD
+- `get_flexilims_session` can now re-use token from a previous session
 - Add a GUI module.
-=======
-- `get_flexilims_session` can now re-use token from a previous session
->>>>>>> 70931af4
 
 ### Minor
 - `CameraDataset` metadata can also be `.yml`, not only `.txt`.
