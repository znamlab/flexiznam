--- conflicted
+++ resolved
@@ -1,6 +1,5 @@
 # Change log
 
-<<<<<<< HEAD
 ## v0.4
 
 ### Main changes
@@ -24,13 +23,11 @@
 - `update_config` actually adds the new fields (i.e. fields that are in the default
 config but not the local config) to the config file
 
-=======
 ## v0.3.9
 
 ### Main changes
 
 - Replace crash for conflicting attributes by a warning
->>>>>>> 53523e4b
 
 ## v0.3.8
 
@@ -97,7 +94,7 @@
 - Fix [#88](https://github.com/znamlab/flexiznam/issues/88). Now make attributes JSON
   compatible before uploading to flexilims. This will replace special characters in
   attribute names by `_` in the database.
-- Fix [[#102](https://github.com/znamlab/flexiznam/issues/102). `add_mouse` now works
+- Fix [#102](https://github.com/znamlab/flexiznam/issues/102). `add_mouse` now works
   with mice that have special character in their allele.
 - `add_recording` and `add_sample` add the value online with the full name (including
   genealogy) rather than the short name.
