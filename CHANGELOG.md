# Change log

<<<<<<< HEAD
## v0.4
=======
## v0.3.8

### Main changes

- Add `get_data_root` function to get `raw` or `processed` root for a project
- `get_children` can filter children by attributes before returning results
- refactor `get_datasets` to be non recursive and add filtering options. Also add 
  multiple options to filter datasets and format output
- add `get_datasets_recursively` to get all datasets below a given entity

### Bugfixes

- return empty dataframe if `filter` in `get_children` filters out everything (instead 
  of crashing)
- `update_flexilims` correctly uploads tuples parameters
- `update_flexilims` correctly uploads floats and np.float/np.int parameters
- `update_flexilims` can overwrite existing datasets (if `conflicts='overwrite'`)
- Add filelock for token creation to avoid concurrent access and move token to their own
  file

### Minor

- `harp_dataset.from_folder` will now match csv even if there is nothing before or after
  `harpmessage` in the file name (i.e. the file is `harpmessage.bin`, and all csvs in 
  the folder will be matched)
- private function `config_tools._find_files` has now  a `create_if_missing` argument to 
  create the file if it does not exist

## v0.3.7

### Main changes

- Separate `Dataset.from_dataseries` and `Dataset.from_flexilims` to avoid confusion

### Minor

- `get_children` output is filtered to contain only relevant columns when   `children_datatype` is not None

### Bugfixes
## v0.3.6
>>>>>>> 34b2ca9d

### Main changes

- New `SequencingData` class to handle sequencing data
<<<<<<< HEAD
- GUI can now be used to add data to flexilims with `flexiznam gui`
=======
- Add a `conda_envs` field in the config file to use in conjuction with `znamutils`
- `get_children` can work with name or id (instead of id only)

### Minor
- `add_mouse` uploads birth and death dates in a human readable format instead.
- `get_entities` does not raise warnings anymore if `name` is specified and `datatype` 
is not. This is now supported upstream by `flexilims`

### Bugfixes

- `update_config` actually adds the new fields (i.e. fields that are in the default
config but not the local config) to the config file
>>>>>>> 34b2ca9d

## v0.3.5

### Main changes
- `flz.get_datasets` can return `Dataset` objects instead of path strings if 
  `return_paths=False`
- New `OnixData` class to handle Onix data
- `get_flexilims_session` can now re-use token from a previous session
- Add a GUI module.

### Minor
- More generic `clean_recursively` replaces the `clean_dictionary_recursively`. It 
  handle more complex nesting and replaces non finite float by their string repr.
- `CameraDataset` metadata can also be `.yml`, not only `.txt`.
- `Dataset.format(mode='yaml')` ensure yaml compatibility. (path to str, tuple to list, 
  etc...)
- `add_experimental_session` can be done with `parent_id` (or `parent_name`).
- `add_dataset` can add a dataset to a mouse and does not require genealogy.


### Bugfixes
- Fix [#68](https://github.com/znamlab/flexiznam/issues/68). Dataset.format returns 
  always the path in posix format.
- Fix [#88](https://github.com/znamlab/flexiznam/issues/88). Now make attributes JSON
  compatible before uploading to flexilims. This will replace special characters in
  attribute names by `_` in the database.
- Fix [[#102](https://github.com/znamlab/flexiznam/issues/102). `add_mouse` now works
  with mice that have special character in their allele.
- `add_recording` and `add_sample` add the value online with the full name (including
  genealogy) rather than the short name.

## v0.3.4

### Main changes

- Use `pymcms` to get mouse data from MCMS
- Make `_lookup_project` non private. It is now `flz.utils.lookup_project`

### Bugfixes

- `clean_dictionary_recursively` replaces ndarray by list, which are JSON-compatible

### Minor

- `flz.lookup_project` uses `PARAMETERS` as default project source.

## v0.3.3

### Main changes
- New entry point: `add_genealogy` to add the genealogy field to existing entries.
- add `enforce_dataset_types` option to `config.yml`. This let the user decide if the
  dataset type must be defined in the config file or can be freely changed.
- `Dataset.from_flexilims` accepts `id` or `name`.

### Bugfixes
- `add_genealogy` now works with scanimage datasets
- `HarpData` does not match csv if the file name is only `harpmessage.bin`. 
  See issue #93
- Adapt `add_mouse` to new MCMS page layout
- `config --update` adds fields that are new in the default config to the current config

### Minor
- add `compare_dictionaries_recursively` in `utils`
- switch to `black` formatter
- `Dataset` can now be imported from `flexiznam`

## v0.3.2

### Main changes
- Add CLI function: `check_flexilims_issues` to check for ill-named entity and invalid 
  paths
- `update_config` now adds all project_ids to the default config (requires to have 
  flexilims access)

### Breaking changes:
- `add_dataset` requires the genealogy argument
- `from_folder` uses a `folder_genealogy` argument instead of the previous `mouse`, 
  `session` and ` recording` arguments
- `Dataset` creation requires `genealogy` instead of `name`
- `Dataset` has now a `Dataset.full_name` and `Dataset.short_name` property instead 
  of a `Dataset.name` 

### Main changes
- `from_origin` has a new `base_name` property to allow multiple datasets of the same 
  `dataset_type` below the same origin.

### Minor
- `add_mouse` can be given a dictionary of info instead of reading them from MCMS (to 
  allow for manual download)
- `add_experimental_session` uses parent path as base path. It means that parent must 
  have a path
- `CameraData.from_folder` has an option to detect partial datasets (i.e. without 
  timestamps or metadata)
- Reduce default verbosity of some functions
- `get_flexilims_sessions` can get a session without setting the project_id

## v0.3.0

### Breaking changes:
- All `flm_session` are now `flexilims_session` (harmonise with main functions)

### Main changes
- Compatible with flexilims v0.2. `None` and `''` can both be uploaded.
- Dataset.is_raw can be autodetermined from path. If this fails, it **must** be 
  manually set.
- New function and CLI entry: `create_yaml` to create the skeleton of a yaml before 
  parsing.
- Extensions for microscopy datasets are now defined in the config file.
- ScanImage datasets have a `stack_type` attribute, default to `calcium`.
- Authorise `overwrite` when adding samples, sessions, recordings, or datasets.
- Add  `flz.utils.check_flexilims_path` to verify that defined paths actually exist.
- Add `flz.utils.check_flexilims_names` to verify that entity names start with their 
  parent's name.
- Add `flz.utils.add_genealogy` to add a `genealogy` field to flexilims entries. This 
  field contains the list of parents ([mouse, session, recording] for instance) up to 
  the short name of the current entity
- Add `flz.utilis.add_missing_paths` to update flexilims to add `path` attribute to 
  non-dataset entities that have a genealogy defined. The path is set to `project / 
  Path(*genealogy)` if this folder exists in the processed or raw root directory.

### Bugfixes:
  - ScanImage datasets tif files were uploaded as `file_list` instead of `tif_files`
  - ScanImage dataset are recognised as such and not as MicroscopyData


### Misc and minor:
  - `get_entity` and `get_id` can work without specifying `datatype`
  - `get_children` works without specifying datatype
  - Tests are now using real data and require CAMP being mounted and configured.
  - Dataset project is set when setting `Dataset.flexilims_session`


## v0.2.2

- Names of files associated with `CameraData`, `HarpData` and `ScanimageData` datasets are now stored as extra attributes on Flexilims and not passed as separate arguments to the class constructors.
- `ScanimageData` are now detected by checking if TIFFs have metadata consistent with being created by Scanimage. Filenames of `ScanimageData` TIFFs have to follow the SI naming convention (`<acqname>_<acqnumber>_<filenumber>.tif` or `<acqname>_<acqnumber>.tif`, e.g. `zstack_00001_00001.tif`). Files from the same acquisition are grouped in the same dataset and their filenames are stored in the database. The benefit of this is that multiple acquisitions, each with multiple files, can now be stored in the same directory. This could create backward compatibility issues if you are using the `ScanimageData` class to access existing database entries. However, there should be no issues if you are only using it to add new data with `parse_yaml`.<|MERGE_RESOLUTION|>--- conflicted
+++ resolved
@@ -1,8 +1,24 @@
 # Change log
 
-<<<<<<< HEAD
 ## v0.4
-=======
+
+### Main changes
+
+- New `SequencingData` class to handle sequencing data
+- GUI can now be used to add data to flexilims with `flexiznam gui`
+- Add a `conda_envs` field in the config file to use in conjuction with `znamutils`
+- `get_children` can work with name or id (instead of id only)
+
+### Minor
+- `add_mouse` uploads birth and death dates in a human readable format instead.
+- `get_entities` does not raise warnings anymore if `name` is specified and `datatype` 
+is not. This is now supported upstream by `flexilims`
+
+### Bugfixes
+
+- `update_config` actually adds the new fields (i.e. fields that are in the default
+config but not the local config) to the config file
+
 ## v0.3.8
 
 ### Main changes
@@ -42,28 +58,6 @@
 - `get_children` output is filtered to contain only relevant columns when   `children_datatype` is not None
 
 ### Bugfixes
-## v0.3.6
->>>>>>> 34b2ca9d
-
-### Main changes
-
-- New `SequencingData` class to handle sequencing data
-<<<<<<< HEAD
-- GUI can now be used to add data to flexilims with `flexiznam gui`
-=======
-- Add a `conda_envs` field in the config file to use in conjuction with `znamutils`
-- `get_children` can work with name or id (instead of id only)
-
-### Minor
-- `add_mouse` uploads birth and death dates in a human readable format instead.
-- `get_entities` does not raise warnings anymore if `name` is specified and `datatype` 
-is not. This is now supported upstream by `flexilims`
-
-### Bugfixes
-
-- `update_config` actually adds the new fields (i.e. fields that are in the default
-config but not the local config) to the config file
->>>>>>> 34b2ca9d
 
 ## v0.3.5
 
