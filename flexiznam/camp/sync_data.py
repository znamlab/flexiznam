--- conflicted
+++ resolved
@@ -19,8 +19,7 @@
         verbose: print progress information
         log_func: function to deal with warnings and messages
 
-    Returns:
-        dictionary of flexilims ID
+    Returns: dictionary or flexilims ID
     """
 
     errors = find_xxerrorxx(yml_file=source_yaml)
@@ -50,15 +49,10 @@
         if value is not None:
             attributes[field] = value
 
-<<<<<<< HEAD
     session = fzn.add_experimental_session(mouse_name=mouse['name'], session_name=session_data['session'],
                                            flexilims_session=flexilims_session, mode=mode, date=date,
                                            attributes=attributes)
     # now deal with recordings
-=======
-    flexi_sess = fzn.add_experimental_session(mouse_name=mouse['name'], session_name=session_data['session'],
-                                              flexilims_session=sess, conflicts=conflicts, date=date, attributes=attributes)
->>>>>>> c945888a
 
     return session
 
