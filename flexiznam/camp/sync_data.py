--- conflicted
+++ resolved
@@ -18,11 +18,7 @@
 def create_yaml_dict(
     root_folder,
     project,
-<<<<<<< HEAD
-    genealogy,
-=======
     origin_name,
->>>>>>> 70931af4
     format_yaml=True,
 ):
     """Create a yaml dict from a folder
@@ -32,14 +28,8 @@
     Args:
         root_folder (str): Path to the folder to parse
         project (str): Name of the project, used as root of the path in the output
-<<<<<<< HEAD
-        genealogy (list): List of strings with the genealogy of root_folder. If
-            root_folder is a recording for instance, genealogy should be (mouse,
-            session).
-=======
         origin_name (str): Name of the origin on flexilims. Must be online and have
             genealogy set.
->>>>>>> 70931af4
         format_yaml (bool, optional): Format the output to be yaml compatible if True,
             otherwise keep dataset as Dataset object and path as pathlib.Path. Defaults
             to True.
@@ -48,17 +38,12 @@
         dict: Dictionary with the structure of the folder and automatically detected
             datasets
     """
-<<<<<<< HEAD
-    if isinstance(genealogy, str):
-        genealogy = [genealogy]
-=======
     flm_sess = flz.Session(project=project)
     with warnings.catch_warnings():
         warnings.simplefilter("ignore")
         origin = flm_sess.get_origin(origin_name)
     genealogy = origin.genealogy
 
->>>>>>> 70931af4
     data = _create_yaml_dict(
         level_folder=root_folder,
         project=project,
@@ -68,7 +53,6 @@
     )
     out = dict(root_folder=root_folder, root_genealogy=genealogy, children=data)
     return out
-<<<<<<< HEAD
 
 
 def _create_yaml_dict(
@@ -83,22 +67,6 @@
     Add a private function to hide the arguments that are used only for recursion
     (parent_dict)
 
-=======
-
-
-def _create_yaml_dict(
-    level_folder,
-    project,
-    genealogy,
-    format_yaml,
-    parent_dict,
-):
-    """Private function to create a yaml dict from a folder
-
-    Add a private function to hide the arguments that are used only for recursion
-    (parent_dict)
-
->>>>>>> 70931af4
     See `create_yaml_dict` for documentation
 
     Args:
@@ -118,26 +86,16 @@
     level_name = level_folder.stem
     m = re.fullmatch(r"R\d\d\d\d\d\d_?(.*)?", level_name)
     if m:
-<<<<<<< HEAD
-        level_dict["datatype"] = "recording"
-=======
         level_dict["type"] = "recording"
->>>>>>> 70931af4
         level_dict["protocol"] = (
             m[1] if m[1] is not None else "XXERRORXX PROTOCOL NOT SPECIFIED"
         )
         level_dict["recording_type"] = "XXERRORXX error RECORDING TYPE NOT SPECIFIED"
 
     elif re.fullmatch(r"S\d*", level_name):
-<<<<<<< HEAD
-        level_dict["datatype"] = "session"
-    else:
-        level_dict["datatype"] = "sample"
-=======
         level_dict["type"] = "session"
     else:
         level_dict["type"] = "sample"
->>>>>>> 70931af4
     level_dict["genealogy"] = genealogy + [level_name]
     level_dict["path"] = Path(project, *level_dict["genealogy"])
     if format_yaml:
@@ -152,12 +110,9 @@
                 proot = str(level_folder)[: -len(level_dict["path"])]
                 ds.path = ds.path.relative_to(proot)
                 children[ds_name] = ds.format(mode="yaml")
-<<<<<<< HEAD
-=======
                 # remove fields that are not needed
                 for field in ["origin_id", "project_id", "name"]:
                     children[ds_name].pop(field, None)
->>>>>>> 70931af4
                 children[ds_name]["path"] = str(
                     PurePosixPath(children[ds_name]["path"])
                 )
@@ -236,11 +191,7 @@
 ):
     for entity, entity_data in yaml_dict.items():
         children = entity_data.pop("children", {})
-<<<<<<< HEAD
-        datatype = entity_data.pop("datatype")
-=======
         datatype = entity_data.pop("type")
->>>>>>> 70931af4
         if datatype == "session":
             if verbose:
                 print(f"Adding session `{entity}`")
@@ -309,8 +260,6 @@
             conflicts=conflicts,
             verbose=verbose,
         )
-<<<<<<< HEAD
-=======
 
 
 def check_yaml_validity(yaml, root_folder, origin_name):
@@ -323,7 +272,6 @@
 
 def _check_recursively(yaml, root_folder):
     raise NotImplementedError
->>>>>>> 70931af4
 
 
 if __name__ == "__main__":
