import pandas as pd
import flexilims as flm
from flexiznam import mcms
from flexiznam.utils import PARAMETERS, get_password
from flexiznam.errors import NameNotUniqueException


def _format_project(project_id, prm):
    if project_id in prm['project_ids']:
        return prm['project_ids'][project_id]
    if project_id is None or len(project_id) != 24:
        raise AttributeError('Invalid project: "%s"' % project_id)
    return project_id


def get_session(project_id, username=None, password=None):
    project_id = _format_project(project_id, PARAMETERS)
    if username is None:
        username = PARAMETERS['flexilims_username']
    if password is None:
        password = get_password(username, 'flexilims')
    session = flm.Flexilims(username, password, project_id=project_id)
    return session


def add_mouse(mouse_name, project_id, session=None, mcms_animal_name=None,
              flexilims_username=None, mcms_username=None,
              flexilims_password=None):
    """Check if a mouse is already in the database and add it if it isn't"""

    if session is None:
        session = get_session(project_id, flexilims_username, flexilims_password)
    mice_df = get_mice(session=session)
    if mouse_name in mice_df.index:
        return mice_df.loc[mouse_name]

    if mcms_username is None:
        mcms_username = PARAMETERS['mcms_username']
    if mcms_animal_name is None:
        mcms_animal_name = mouse_name
    mouse_info = mcms.get_mouse_df(mouse_name=mcms_animal_name, username=mcms_username)

    # add the data in flexilims, which requires a directory
    mouse_info = dict(mouse_info)
    for k, v in mouse_info.items():
        if type(v) != str:
            mouse_info[k] = float(v)
        else:
            mouse_info[k] = v.strip()
    resp = session.post(datatype='mouse', name=mouse_name, attributes=dict(mouse_info))
    return resp


def add_session(mouse_name, date, project_id=None, session=None,
                password=None, username=None):
    """
    Add a new session as a child entity of a mouse
    """
    if session is None:
        session = get_session(project_id, username, password)

    mouse_id = get_id(mouse_name, datatype='mouse', session=session)

    sessions_num = 0
    while len(get_entities(
        session=session,
        datatype='session',
        query_key='name',
        query_value=mouse_name + '_' + date + '_' str(session_num))):
        # session with this name already exists, increment the number
        sessions_num += 1

    session_name = mouse_name + '_' + date + '_' str(session_num)

    session_info = { 'date': date, }
    resp = session.post(
        datatype='session',
        name=session_name,
        origin_id=mouse_id,
        attributes=session_info)
    return resp

def add_recording(session_id, recording_type, protocol,
                project_id=None, session=None, password=None, username=None):
    raise NotImplementedError()


def get_entities(datatype='mouse', query_key=None, query_value=None,
        project_id=None, username=None, session=None, password=None):
    """
    Get entities of a given type and format results.

    If an open Flexylims session is provided, the other authentication arguments
    aree not needed (or used)

    Args:
        datatype (str): type of Flexylims entity to fetch, e.g. 'mouse', 'session',
            'recording', or 'dataset'
        query_key (str): attribute to filter by
        query_value (str): attribute value to select
        project_id (str): text name of the project
        username (str): Flexylims username
        session (Flexilims): Flexylims session object
        password (str): Flexylims password

    Returns:
        DataFrame: containing all matching entities
    """
    assert (project_id is not None) or (session is not None)
    if session is None:
        session = get_session(project_id, username, password)
    if query_key is None:
        results = format_results(session.get(datatype))
    else:
        results = format_results(session.get(
                        datatype,
                        query_key=query_key,
                        query_value=query_value
                        ))

<<<<<<< HEAD
    if len(results):
        results.set_index('name', drop=False, inplace=True)
    return results
=======
    mice = format_results(session.get(datatype='mouse'))
    if len(mice):
        mice.set_index('name', drop=False, inplace=True)
    return mice
>>>>>>> 622ecb69


def format_results(results):
    """make request output a nice df"""
    reserved_keywords = ['id', 'type', 'name', 'incrementalId']
    for result in results:
        for attr_name, attr_value in result['attributes'].items():
            assert attr_name not in reserved_keywords
            result[attr_name] = attr_value
        result.pop('attributes')
    df = pd.DataFrame(results)
    return df


def get_id(name, datatype='mouse', project_id=None, username=None, session=None, password=None):
    """Get database ID for entity by name"""
    assert (project_id is not None) or (session is not None)
    if session is None:
        session = get_session(project_id, username, password)

    entities = get_entities(datatype=datatype,
                            session=session,
                            query_key='name',
                            query_value=name)
    if len(entities) != 1:
        raise NameNotUniqueException(
<<<<<<< HEAD
            'ERROR: Found {num} entities of type {datatype} with name {name}!'
            .format(num=len(entities), datatype=datatype, name=name))
        return None
    else:
        return entities['id'][0]
=======
            'ERROR: Found {num} mice with name {name}!'
            .format(num=len(matching_mice), name=mouse_name))
    return matching_mice['id'][0]
>>>>>>> 622ecb69


def get_experimental_sessions(project_id=None, username=None, session=None, password=None,
                              mouse=None):
    """Get all sessions from a given mouse"""
    assert (project_id is not None) or (session is not None)
    if session is None:
        session = get_session(project_id, username, password)

    if mouse is None:
        expts = format_results(session.get('session'))
    else:
<<<<<<< HEAD
        mouse_id = get_id(mouse, datatype='mouse', session=session)
        expts = format_results(session.get(
                    'session',
                    query_key=origin,
                    query_value=mouse_id
                    ))
    return expts


def get_children(parent_id, children_datatype, project_id=None, username=None,
        session=None, password=None):
    """
    Get all entries belonging to a particular parent entity

    Args:
        parent_id (str): hexadecimal id of the parent entity
        children_datatype (str): type of child entities to fetch
        project_id (str): text name of the project
        username (str): Flexylims username
        session (Flexilims): Flexylims session object
        password (str): Flexylims password

    Returns:
        DataFrame: containing all the relevant child entitites
    """
    assert (project_id is not None) or (session is not None)
    if session is None:
        session = get_session(project_id, username, password)

    results = format_results(session.get(
                    children_datatype,
                    query_key='origin',
                    query_value=parent_id))
    return results
=======
        mouse_id = get_mouse_id(mouse, session=session)
        return expts[expts['origin'] == mouse_id]
>>>>>>> 622ecb69
<|MERGE_RESOLUTION|>--- conflicted
+++ resolved
@@ -23,8 +23,7 @@
     return session
 
 
-def add_mouse(mouse_name, project_id, session=None, mcms_animal_name=None,
-              flexilims_username=None, mcms_username=None,
+def add_mouse(mouse_name, project_id, session=None, mcms_animal_name=None, flexilims_username=None, mcms_username=None,
               flexilims_password=None):
     """Check if a mouse is already in the database and add it if it isn't"""
 
@@ -51,83 +50,17 @@
     return resp
 
 
-def add_session(mouse_name, date, project_id=None, session=None,
-                password=None, username=None):
-    """
-    Add a new session as a child entity of a mouse
-    """
+def get_mice(project_id=None, username=None, session=None, password=None):
+    """Get mouse info and format it"""
+
+    assert (project_id is not None) or (session is not None)
     if session is None:
         session = get_session(project_id, username, password)
 
-    mouse_id = get_id(mouse_name, datatype='mouse', session=session)
-
-    sessions_num = 0
-    while len(get_entities(
-        session=session,
-        datatype='session',
-        query_key='name',
-        query_value=mouse_name + '_' + date + '_' str(session_num))):
-        # session with this name already exists, increment the number
-        sessions_num += 1
-
-    session_name = mouse_name + '_' + date + '_' str(session_num)
-
-    session_info = { 'date': date, }
-    resp = session.post(
-        datatype='session',
-        name=session_name,
-        origin_id=mouse_id,
-        attributes=session_info)
-    return resp
-
-def add_recording(session_id, recording_type, protocol,
-                project_id=None, session=None, password=None, username=None):
-    raise NotImplementedError()
-
-
-def get_entities(datatype='mouse', query_key=None, query_value=None,
-        project_id=None, username=None, session=None, password=None):
-    """
-    Get entities of a given type and format results.
-
-    If an open Flexylims session is provided, the other authentication arguments
-    aree not needed (or used)
-
-    Args:
-        datatype (str): type of Flexylims entity to fetch, e.g. 'mouse', 'session',
-            'recording', or 'dataset'
-        query_key (str): attribute to filter by
-        query_value (str): attribute value to select
-        project_id (str): text name of the project
-        username (str): Flexylims username
-        session (Flexilims): Flexylims session object
-        password (str): Flexylims password
-
-    Returns:
-        DataFrame: containing all matching entities
-    """
-    assert (project_id is not None) or (session is not None)
-    if session is None:
-        session = get_session(project_id, username, password)
-    if query_key is None:
-        results = format_results(session.get(datatype))
-    else:
-        results = format_results(session.get(
-                        datatype,
-                        query_key=query_key,
-                        query_value=query_value
-                        ))
-
-<<<<<<< HEAD
-    if len(results):
-        results.set_index('name', drop=False, inplace=True)
-    return results
-=======
     mice = format_results(session.get(datatype='mouse'))
     if len(mice):
         mice.set_index('name', drop=False, inplace=True)
     return mice
->>>>>>> 622ecb69
 
 
 def format_results(results):
@@ -142,29 +75,19 @@
     return df
 
 
-def get_id(name, datatype='mouse', project_id=None, username=None, session=None, password=None):
-    """Get database ID for entity by name"""
+def get_mouse_id(mouse_name, project_id=None, username=None, session=None, password=None):
+    """Get database ID for mouse by name"""
     assert (project_id is not None) or (session is not None)
     if session is None:
         session = get_session(project_id, username, password)
 
-    entities = get_entities(datatype=datatype,
-                            session=session,
-                            query_key='name',
-                            query_value=name)
-    if len(entities) != 1:
+    mice = get_mice(session=session)
+    matching_mice = mice[mice['name'] == mouse_name]
+    if len(matching_mice) != 1:
         raise NameNotUniqueException(
-<<<<<<< HEAD
-            'ERROR: Found {num} entities of type {datatype} with name {name}!'
-            .format(num=len(entities), datatype=datatype, name=name))
-        return None
-    else:
-        return entities['id'][0]
-=======
             'ERROR: Found {num} mice with name {name}!'
             .format(num=len(matching_mice), name=mouse_name))
     return matching_mice['id'][0]
->>>>>>> 622ecb69
 
 
 def get_experimental_sessions(project_id=None, username=None, session=None, password=None,
@@ -174,45 +97,10 @@
     if session is None:
         session = get_session(project_id, username, password)
 
+    expts = format_results(session.get({'type': 'session'}))
+
     if mouse is None:
-        expts = format_results(session.get('session'))
+        return expts
     else:
-<<<<<<< HEAD
-        mouse_id = get_id(mouse, datatype='mouse', session=session)
-        expts = format_results(session.get(
-                    'session',
-                    query_key=origin,
-                    query_value=mouse_id
-                    ))
-    return expts
-
-
-def get_children(parent_id, children_datatype, project_id=None, username=None,
-        session=None, password=None):
-    """
-    Get all entries belonging to a particular parent entity
-
-    Args:
-        parent_id (str): hexadecimal id of the parent entity
-        children_datatype (str): type of child entities to fetch
-        project_id (str): text name of the project
-        username (str): Flexylims username
-        session (Flexilims): Flexylims session object
-        password (str): Flexylims password
-
-    Returns:
-        DataFrame: containing all the relevant child entitites
-    """
-    assert (project_id is not None) or (session is not None)
-    if session is None:
-        session = get_session(project_id, username, password)
-
-    results = format_results(session.get(
-                    children_datatype,
-                    query_key='origin',
-                    query_value=parent_id))
-    return results
-=======
         mouse_id = get_mouse_id(mouse, session=session)
-        return expts[expts['origin'] == mouse_id]
->>>>>>> 622ecb69
+        return expts[expts['origin'] == mouse_id]