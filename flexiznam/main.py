import pandas as pd
import flexilims as flm
from pathlib import Path
from flexiznam import mcms
from flexiznam.config import PARAMETERS, get_password
from flexiznam.errors import NameNotUniqueException, FlexilimsError


def _format_project(project_id, prm):
    if project_id in prm['project_ids']:
        return prm['project_ids'][project_id]
    if project_id is None or len(project_id) != 24:
        raise AttributeError('Invalid project: "%s"' % project_id)
    return project_id


def _lookup_project(project_id, prm):
    """
    Look up project name by hexadecimal id
    """
    try:
        proj = next(proj for proj, id in prm['project_ids'].items() if id == project_id)
        return proj
    except StopIteration:
        return None


def get_flexilims_session(project_id, username=None, password=None):
    project_id = _format_project(project_id, PARAMETERS)
    if username is None:
        username = PARAMETERS['flexilims_username']
    if password is None:
        password = get_password(username, 'flexilims')
    session = flm.Flexilims(username, password, project_id=project_id)
    return session


def add_mouse(mouse_name, project_id, flexilims_session=None, mcms_animal_name=None,
              flexilims_username=None, mcms_username=None, flexilims_password=None):
    """Check if a mouse is already in the database and add it if it isn't"""

    if flexilims_session is None:
        flexilims_session = get_flexilims_session(project_id, flexilims_username, flexilims_password)
    mice_df = get_entities(flexilims_session=flexilims_session, datatype='mouse')
    if mouse_name in mice_df.index:
        return mice_df.loc[mouse_name]

    if mcms_username is None:
        mcms_username = PARAMETERS['mcms_username']
    if mcms_animal_name is None:
        mcms_animal_name = mouse_name
    mouse_info = mcms.get_mouse_df(mouse_name=mcms_animal_name, username=mcms_username)

    # add the data in flexilims, which requires a directory
    mouse_info = dict(mouse_info)
    for k, v in mouse_info.items():
        if type(v) != str:
            mouse_info[k] = float(v)
        else:
            mouse_info[k] = v.strip()
    resp = flexilims_session.post(
        datatype='mouse',
        name=mouse_name,
        attributes=dict(mouse_info),
        strict_validation=False
    )
    return resp


def add_experimental_session(mouse_name, date, attributes={}, session_name=None, conflicts='abort',
                             other_relations=None, flexilims_session=None, project_id=None, username=None, password=None):
    """Add a new session as a child entity of a mouse

    Args:
        mouse_name: str, name of the mouse. Must exist on flexilims
        date: str, date of the session. If `session_name` is not provided, will be used as name
        attributes: dict, dictionary of additional attributes (on top of date)
        session_name: str or None, name of the session, usually in the shape `S20210420`.
        conflicts: `abort`, `append`, or `overwrite`: how to handle conflicts
        other_relations: ID(s) of custom entities related to the session
        flexilims_session: flexilims session
        project_id: name of the project or hexadecimal project id (needed if session is not provided)
        username: flexilims username (needed if session is not provided)
        password: flexilims password (needed if session is not provided)


    Returns: flexilims reply
    """

    if flexilims_session is None:
        flexilims_session = get_flexilims_session(project_id, username, password)

    mouse_id = get_id(mouse_name, datatype='mouse', flexilims_session=flexilims_session)
    if session_name is None:
        session_name = date
    name = mouse_name + '_' + session_name + '_0'

    session_info = {'date': date}
    if attributes is None:
        attributes = {}
    if ('date' in attributes) and (date != attributes['date']):
        raise FlexilimsError('Got two values for date: %s and %s' % (date, attributes['date']))
    session_info.update(attributes)
    resp = flexilims_session.post(
        datatype='session',
        name=name,
        attributes=session_info,
        origin_id=mouse_id,
        other_relations=other_relations,
        strict_validation=False
    )
    return resp


def add_recording(session_id, recording_type, protocol, attributes=None, recording_name=None, conflicts=None,
                  other_relations=None, flexilims_session=None, project_id=None, password=None, username=None):
    """Add a recording as a child of an experimental session

    Args:
        session_id: str, hexadecimal ID of the session. Must exist on flexilims
        recording_type: str, one of [two_photon, widefield, intrinsic, ephys, behaviour]
        protocol: str, experimental protocol (`retinotopy` for instance)
        attributes: dict, dictionary of additional attributes (on top of protocol and recording_type)
        recording_name: str or None, name of the recording, usually in the shape `R152356`.
        conflicts: `abort`, `append`, or `overwrite`: how to handle conflicts
        other_relations: ID(s) of custom entities related to the session
        flexilims_session: flexilims session
        project_id: name of the project or hexadecimal project id (needed if session is not provided)
        username: flexilims username (needed if session is not provided)
        password: flexilims password (needed if session is not provided)


    Returns: flexilims reply
    """

    if flexilims_session is None:
        flexilims_session = get_flexilims_session(project_id, username, password)

    experimental_session = get_entity(datatype=flexilims_session, id=session_id)
    if recording_name is None:
        recording_name = experimental_session['name'] + '_' + protocol + '_0'
    else:
        recording_name = experimental_session['name'] + recording_name

    recording_info = {'recording_type': recording_type, 'protocol': protocol}
    if attributes is None:
        attributes = {}
    for key in recording_info.keys():
        if (key in attributes) and (attributes[key] != locals()[key]):
            raise FlexilimsError('Got two values for %s: `%s` and `%s`' % (key, attributes[key], locals()[key]))
    recording_info.update(attributes)

    resp = flexilims_session.post(
        datatype='recording',
        name=recording_name,
        attributes=recording_info,
        origin_id=session_id,
        other_relations=other_relations,
        strict_validation=False
    )
    return resp


def add_dataset(parent_id, dataset_type, created, path, is_raw='yes',
                project_id=None, flexilims_session=None, password=None, username=None,
                dataset_name=None, attributes=None, strict_validation=False):
    """
    Add a dataset as a child of a recording or session
    """
    if flexilims_session is None:
        flexilims_session = get_flexilims_session(project_id, username, password)

    if dataset_name is None:
        parent_name = pd.concat([
            get_entities(flexilims_session=flexilims_session, datatype='recording', id=parent_id),
            get_entities(flexilims_session=flexilims_session, datatype='session', id=parent_id)
        ])['name'][0]
        dataset_num = 0
        while len(get_entities(
                flexilims_session=flexilims_session,
                datatype='dataset',
                name=parent_name + '_' + dataset_type + '_' + str(dataset_num))):
            # session with this name already exists, increment the number
            dataset_num += 1
        dataset_name = parent_name + '_' + dataset_type + '_' + str(dataset_num)

    dataset_info = {
        'dataset_type': dataset_type,
        'created': created,
        'path': path,
        'is_raw': is_raw
    }
    reserved_attributes = ['dataset_type', 'created', 'path', 'is_raw']
    if attributes is not None:
        for attribute in attributes:
            assert attribute not in reserved_attributes
            dataset_info[attribute] = attributes[attribute]

    resp = flexilims_session.post(
        datatype='dataset',
        name=dataset_name,
        origin_id=parent_id,
        attributes=dataset_info,
        strict_validation=strict_validation
    )
    return resp


def get_entities(datatype='mouse', query_key=None, query_value=None,
                 project_id=None, username=None, flexilims_session=None, password=None,
                 name=None, origin_id=None, id=None, format_reply=True):
    """
    Get entities of a given type and format results.

    If an open Flexylims session is provided, the other authentication arguments
    aree not needed (or used)

    Args:
        datatype (str): type of Flexylims entity to fetch, e.g. 'mouse', 'session',
            'recording', or 'dataset'
        query_key (str): attribute to filter by
        query_value (str): attribute value to select
        project_id (str): text name of the project
        username (str): Flexylims username
        flexilims_session (Flexilims): Flexylims session object
        password (str): Flexylims password
        name (str): filter by name
        origin_id (str): filter by origin / parent
        id (str): filter by hexadecimal id
        format_reply (bool, default True): format the reply into a dataframe

    Returns:
        DataFrame: containing all matching entities
    """
    assert (project_id is not None) or (flexilims_session is not None)
    if flexilims_session is None:
        flexilims_session = get_flexilims_session(project_id, username, password)
    # Awaiting implementation on the flexilims side:
    results =  flexilims_session.get(    datatype,query_key=query_key,query_value=query_value,name=name,origin_id=origin_id,id=id)
    if not format_reply:
        return results
    results = format_results(results)
    if len(results):
        results.set_index('name', drop=False, inplace=True)
    return results


def get_entity(datatype=None, query_key=None, query_value=None, project_id=None, username=None, flexilims_session=None, password=None,
               name=None, origin_id=None, id=None, format_reply=True):
    """
    Get one entity and format result.

    If multiple entities on the database match the query, raise a NameNotUniqueException,
    if nothing match, return None

    If an open Flexylims session is provided, the other authentication arguments
    aree not needed (or used)

    Args:
        datatype (str): type of Flexylims entity to fetch, e.g. 'mouse', 'session',
            'recording', or 'dataset'
        query_key (str): attribute to filter by
        query_value (str): attribute value to select
        project_id (str): text name of the project
        username (str): Flexylims username
        flexilims_session (Flexilims): Flexylims session object
        password (str): Flexylims password
        name (str): filter by name
        origin_id (str): filter by origin / parent
        id (str): filter by hexadecimal id
        format_reply (bool, default True): format the reply into a dataframe

    Returns:
        Series: containing the entity or dictionary if format_reply is False
    """
    entity = get_entities(datatype=datatype, query_key=query_key, query_value=query_value,
                          project_id=project_id, username=username, flexilims_session=flexilims_session,
                          password=password, name=name, origin_id=origin_id, id=id, format_reply=format_reply)
    if not len(entity):
        return None
    if len(entity) != 1:
        raise NameNotUniqueException('Found %d entities, not 1' % len(entity))
    if format_reply:
        return entity.iloc[0]
    return entity[0]


def generate_name(datatype, name, flexilims_session=None, project_id=None):
    """
    Generate a number for incrementally increasing the numeric suffix
    """
    assert (project_id is not None) or (flexilims_session is not None)
    if flexilims_session is None:
        flexilims_session = get_flexilims_session(project_id)
    suffix = name.split('_')[-1]
    root = name[:-len(suffix) - 1]
    if not suffix.isnumeric():
        root = root + '_' + suffix
        suffix = 0
    else:
        suffix = int(suffix)
    while get_entity(datatype, name='%s_%s' % (root, suffix), flexilims_session=flexilims_session) is not None:
        suffix += 1
    name = '%s_%s' % (root, suffix)
    return name


def generate_path(name=None, id=None, project_id=None, flexilims_session=None):
    """
    Recursively generate a path based on origin_id
    """
    assert (project_id is not None) or (flexilims_session is not None)
    if flexilims_session is None:
        flexilims_session = get_flexilims_session(project_id)
    assert (name is not None) or (id is not None)
    datatype = get_datatype(
        project_id=project_id,
        flexilims_session=flexilims_session,
        id=id,
        name=name
    )
    entity = get_entity(datatype=datatype,
        name=name,
        id=id,
        flexilims_session=flexilims_session
    )
    if datatype == 'mouse':
        parent_path = Path(project)
    else:
        parent_path = generate_path(id=entity['origin_id'], flexilims_session=flexilims_session)
    path = parent_path / entity['name']
    return path


<<<<<<< HEAD
def add_entity(datatype, name, origin_id=None, attributes={}, other_relations=None,
               flexilims_session=None, project_id=None, username=None, password=None):
    """Add a new entity on flexilims. Name must be unique

    Args:
        datatype (str): flexilims type
        name (str): name on flexilims
        origin_id (str or None): hexadecimal id of the origin
        attributes (dict or None): attributes to update
        other_relations (str or list of str): hexadecimal ID(s) of custom entities
            link to the entry to update
        project_id (str): text name of the project
        username (str): Flexylims username
        flexilims_session (Flexilims): Flexylims session object
        password (str): Flexylims password


    Returns:
        flexilims reply
    """
    assert (project_id is not None) or (flexilims_session is not None)
    if flexilims_session is None:
        flexilims_session = get_flexilims_session(project_id, username, password)

    try:
        rep = flexilims_session.post(
            datatype=datatype,
            name=name,
            attributes=attributes,
            origin_id=origin_id,
            other_relations=other_relations,
            strict_validation=False
        )
    except OSError as err:
        if err.args[0].endswith('already exist in the project test'):
            raise NameNotUniqueException(err.args[0])
        raise FlexilimsError(err.args[0])
    return rep

def update_entity(datatype, name=None, id=None, origin_id=None, mode='overwrite',
                  attributes={}, other_relations=None, flexilims_session=None,
                  project_id=None, username=None, password=None):
=======
def update_entity(datatype, name=None, id=None, origin_id=None, attributes={}, 
                  flexilims_session=None, project_id=None, username=None, password=None):
>>>>>>> 9726a58a
    """Update one entity identified with its datatype and name

    TODO get rid of conflicts behaviour - this method should always update the existing entry with PUT

    Args:
        datatype (str): flexilims type
        name (str): name on flexilims
        origin_id (str or None): hexadecimal id of the origin
<<<<<<< HEAD
        mode (str): If `overwrite`, (default) all attributes that already existed on
                                    flexilims but are not specified in the function call
                                    are set to 'null'.
                    If `update`, update the attributes given in this call and do not
                                 change the other
=======
>>>>>>> 9726a58a
        attributes (dict or None): attributes to update
        project_id (str): text name of the project
        username (str): Flexylims username
        flexilims_session (Flexilims): Flexylims session object
        password (str): Flexylims password

    Returns:
        flexilims reply
    """
    assert (name is not None) or (id is not None)
    assert (project_id is not None) or (flexilims_session is not None)
    if flexilims_session is None:
        flexilims_session = get_flexilims_session(project_id, username, password)
    entity = get_entity(datatype=datatype,
        name=name,
        id=id,
        flexilims_session=flexilims_session,
        format_reply=False)
    if entity is None:
        err_msg = 'Cannot find an entity of type `%s` named `%s`' % (datatype, name)
        raise FlexilimsError(err_msg)
    if mode.lower() == 'overwrite':
        full_attributes = {k: 'null' for k in entity['attributes'].keys()}
        full_attributes.update(attributes)
    elif mode.lower() == 'update':
        full_attributes = attributes
    else:
        raise AttributeError('`mode` must be `overwrite` or `update`')
    if id is None:
        id = entity['id']
    rep = flexilims_session.update_one(
        id=id,
        datatype=datatype,
        origin_id=origin_id,
        name=None,
        attributes=full_attributes,
        strict_validation=False
        )
    return rep


def format_results(results):
    """make request output a nice df

    This will crash if any attribute is also present in the flexilims reply,
    i.e. if an attribute is named:
    'id', 'type', 'name', 'incrementalId', 'createdBy', 'dateCreated',
    'origin_id', 'objects', 'customEntities', or 'project'
    """

    for result in results:
        for attr_name, attr_value in result['attributes'].items():
            if attr_name in result:
                raise FlexilimsError('An entity should not have %s as attribute' % attr_name)
            result[attr_name] = attr_value
        result.pop('attributes')
    df = pd.DataFrame(results)
    return df


def get_datatype(name=None, id=None, project_id=None, flexilims_session=None):
    """
    Loop through possible datatypes and return the first with a matching name
    """
    assert (project_id is not None) or (flexilims_session is not None)
    assert (name is not None) or (id is not None)
    if flexilims_session is None:
        flexilims_session = get_flexilims_session(project_id)
    for datatype in PARAMETERS['datatypes']:
        resp = get_entity(datatype=datatype, name=name, id=id, flexilims_session=flexilims_session)
        if resp: return datatype
    return None


def get_id(name, datatype='mouse', project_id=None, username=None, flexilims_session=None, password=None):
    """Get database ID for entity by name"""
    assert (project_id is not None) or (flexilims_session is not None)
    if flexilims_session is None:
        flexilims_session = get_flexilims_session(project_id, username, password)

    entities = get_entities(datatype=datatype,
                            flexilims_session=flexilims_session,
                            name=name)
    if len(entities) != 1:
        raise NameNotUniqueException(
            'ERROR: Found {num} entities of type {datatype} with name {name}!'
                .format(num=len(entities), datatype=datatype, name=name))
        return None
    else:
        return entities['id'][0]


def get_experimental_sessions(project_id=None, username=None, flexilims_session=None, password=None,
                              mouse=None):
    """Get all sessions from a given mouse"""
    assert (project_id is not None) or (flexilims_session is not None)
    if flexilims_session is None:
        flexilims_session = get_flexilims_session(project_id, username, password)

    expts = format_results(flexilims_session.get(datatype='session'))

    if mouse is None:
        return expts
    else:
        mouse_id = get_id(mouse, flexilims_session=flexilims_session)
        return expts[expts['origin_id'] == mouse_id]


def get_children(parent_id, children_datatype, project_id=None, username=None,
                 flexilims_session=None, password=None):
    """
    Get all entries belonging to a particular parent entity

    Args:
        parent_id (str): hexadecimal id of the parent entity
        children_datatype (str): type of child entities to fetch
        project_id (str): text name of the project
        username (str): Flexylims username
        flexilims_session (Flexilims): Flexylims session object
        password (str): Flexylims password

    Returns:
        DataFrame: containing all the relevant child entitites
    """
    assert (project_id is not None) or (flexilims_session is not None)
    if flexilims_session is None:
        flexilims_session = get_flexilims_session(project_id, username, password)

    results = format_results(flexilims_session.get(
        children_datatype,
        origin_id=parent_id))
    return results


def get_datasets(origin_id, recording_type=None, dataset_type=None,
                 project_id=None, username=None, flexilims_session=None, password=None):
    """
    Recurse into recordings and get paths to child datasets of a given type
    """
    assert (project_id is not None) or (flexilims_session is not None)
    if flexilims_session is None:
        flexilims_session = get_flexilims_session(project_id, username, password)
    else:
        project_id = _lookup_project(flexilims_session.project_id, PARAMETERS)
    recordings = get_entities(datatype='recording',
                              origin_id=origin_id,
                              query_key='recording_type',
                              query_value=recording_type,
                              flexilims_session=flexilims_session)
    datapath_dict = {}
    for recording_id in recordings['id']:
        datasets = get_entities(datatype='dataset',
                                origin_id=recording_id,
                                query_key='dataset_type',
                                query_value=dataset_type,
                                flexilims_session=flexilims_session)
        datapaths = []
        for dataset_path in datasets['path']:
            this_path = Path(PARAMETERS['projects_root']) / project_id / dataset_path
            if this_path.exists():
                datapaths.append(str(this_path))
            else:
                raise IOError('Dataset {} not found'.format(this_path))
            datapath_dict[recording_id] = datapaths
    return datapath_dict<|MERGE_RESOLUTION|>--- conflicted
+++ resolved
@@ -332,7 +332,6 @@
     return path
 
 
-<<<<<<< HEAD
 def add_entity(datatype, name, origin_id=None, attributes={}, other_relations=None,
                flexilims_session=None, project_id=None, username=None, password=None):
     """Add a new entity on flexilims. Name must be unique
@@ -375,10 +374,6 @@
 def update_entity(datatype, name=None, id=None, origin_id=None, mode='overwrite',
                   attributes={}, other_relations=None, flexilims_session=None,
                   project_id=None, username=None, password=None):
-=======
-def update_entity(datatype, name=None, id=None, origin_id=None, attributes={}, 
-                  flexilims_session=None, project_id=None, username=None, password=None):
->>>>>>> 9726a58a
     """Update one entity identified with its datatype and name
 
     TODO get rid of conflicts behaviour - this method should always update the existing entry with PUT
@@ -387,14 +382,11 @@
         datatype (str): flexilims type
         name (str): name on flexilims
         origin_id (str or None): hexadecimal id of the origin
-<<<<<<< HEAD
         mode (str): If `overwrite`, (default) all attributes that already existed on
                                     flexilims but are not specified in the function call
                                     are set to 'null'.
                     If `update`, update the attributes given in this call and do not
                                  change the other
-=======
->>>>>>> 9726a58a
         attributes (dict or None): attributes to update
         project_id (str): text name of the project
         username (str): Flexylims username
